from enum_tools import document_enum

from cybsi.api.enum import CybsiAPIEnum


@document_enum
class RoleName(CybsiAPIEnum):
    """Role name.

    Role means a list of permissions.
    Each permission is Resource:Action pair.
    See :class:`ResourceName`.
    """

    Administrator = "Administrator"
    """
        Administrator's role permissions:
        [DataSources:rw,EnrichmentConfig:r,Users:r]
    """
    ConfigReader = "ConfigReader"
    """
        ConfigReader's role permissions:
        [DataSources:r, EnrichmentConfig:r]
    """
    FeedAdministrator = "FeedAdministrator"
    """
        FeedAdministrator's role permissions:
        [DataSources:r, Feeds:rw, FeedsData:r, Observable:r,
        ReputationLists:rw, ReputationListsContent:r, Search:r,
        SearchFilters:rw, StoredQuery:rw, Users:r]
    """
    FeedDataReader = "FeedDataReader"
    """
        FeedDataReader's role permissions:
        [DataSources:r, Feeds:r, FeedsData:r, ReputationLists:r,
        ReputationListsContent:r, SearchFilters:r, StoredQuery:r, Users:r]
    """
    EnrichmentRunner = "EnrichmentRunner"
    """
        EnrichmentRunner's role permissions:
        [DataSources:r, EnrichmentTasks:rw]
    """
    EnrichmentTaskReader = "EnrichmentTaskReader"
    """
        EnrichmentTaskReader's role permissions:
        [DataSources:r, EnrichmentTasks:r]
    """
    ReportRegistrant = "ReportRegistrant"
    """
        ReportRegistrant's role permissions:
        [Observations:w, Reports:w]
    """
    ReportReader = "ReportReader"
    """
        ReportReader's role permissions:
        [DataSources:r, Observations:r, RawReports:r, Reports:r]
    """
    EntityRegistrant = "EntityRegistrant"
    """
        EntityRegistrant's role permissions:
        [Observable:w]
    """
    EntityReader = "EntityReader"
    """
        EntityReader's role permissions:
        [DataSources:r, Observable:r]
    """
    ArtifactReader = "ArtifactReader"
    """
        ArtifactReader's role permissions:
        [Artifacts:r, DataSources:r]
    """
    ArtifactRegistrant = "ArtifactRegistrant"
    """
        ArtifactRegistrant's role permissions:
        [Artifacts:w]
    """
    ArtifactContentReader = "ArtifactContentReader"
    """
        ArtifactContentReader's role permissions:
        [Artifacts:r, ArtifactsContent:r]
    """
    Searcher = "Searcher"
    """
        Searcher's role permissions:
        [DataSources:r, Observable:r, Search:r, SearchFilters:rw]
    """
    UserAdministrator = "UserAdministrator"
    """
        UserAdministrator's role permissions:
        [APIKeys:rw, Users:rw]
    """
    DictionaryReader = "DictionaryReader"
    """
<<<<<<< HEAD
        DictionaryReader's role permissions:
        [Dictionaries:r]
    """
    DictionaryRegistrant = "DictionaryRegistrant"
    """
        DictionaryRegistrant's role permissions:
        [Dictionaries:w]
    """

=======
       DictionaryReader's role permissions:
       [Dictionaries:r] 
    """
    DictionaryRegistrant = "DictionaryRegistrant"
    """
           DictionaryRegistrant's role permissions:
           [Dictionaries:w] 
    """
>>>>>>> 57397ca0

@document_enum
class ResourceName(CybsiAPIEnum):
    """Resource name.

    Permission can be with read/write action for almost all resources.
    Exclusion resources:
    ArtifactsContent, RawReports, Search, ReputationListsContent.
    """

    Artifacts = "Artifacts"
    """Samples."""
    ArtifactsContent = "ArtifactsContent"
    """Sample contents. Permission can be only with reading action."""
    DataSources = "DataSources"
    """Data sources."""
    EnrichmentConfig = "EnrichmentConfig"
    """Enrichment configs."""
    EnrichmentTasks = "EnrichmentTasks"
    """Enrichment tasks."""
    Feeds = "Feeds"
    """Feeds."""
    FeedsData = "FeedsData"
    """Feed contents. Permission can be only with reading action."""
    Observable = "Observable"
    """Observable entities."""
    Observations = "Observations"
    """Observations."""
    RawReports = "RawReports"
    """
    Initial data of reports and observations.
    Permission can be only with reading action.
    """
    Reports = "Reports"
    """Reports."""
    Search = "Search"
    """Search. Permission can be only with reading action."""
    SearchFilters = "SearchFilters"
    """Search filters."""
    Users = "Users"
    """Users."""
    APIKeys = "APIKeys"
    """Access keys."""
    ReputationLists = "ReputationLists"
    """Reputation lists."""
    ReputationListsContent = "ReputationListsContent"
    """Reputation list contents. Permission can be only with reading action."""
    StoredQuery = "StoredQuery"
    """Stored queries."""
    Dictionaries = "Dictionaries"
    """Dictionaries"""<|MERGE_RESOLUTION|>--- conflicted
+++ resolved
@@ -92,7 +92,6 @@
     """
     DictionaryReader = "DictionaryReader"
     """
-<<<<<<< HEAD
         DictionaryReader's role permissions:
         [Dictionaries:r]
     """
@@ -102,16 +101,6 @@
         [Dictionaries:w]
     """
 
-=======
-       DictionaryReader's role permissions:
-       [Dictionaries:r] 
-    """
-    DictionaryRegistrant = "DictionaryRegistrant"
-    """
-           DictionaryRegistrant's role permissions:
-           [Dictionaries:w] 
-    """
->>>>>>> 57397ca0
 
 @document_enum
 class ResourceName(CybsiAPIEnum):
@@ -160,6 +149,4 @@
     ReputationListsContent = "ReputationListsContent"
     """Reputation list contents. Permission can be only with reading action."""
     StoredQuery = "StoredQuery"
-    """Stored queries."""
-    Dictionaries = "Dictionaries"
-    """Dictionaries"""+    """Stored queries."""